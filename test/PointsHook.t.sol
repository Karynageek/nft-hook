// SPDX-License-Identifier: MIT
pragma solidity ^0.8.0;

import {Test} from "forge-std/Test.sol";

import {Deployers} from "@uniswap/v4-core/test/utils/Deployers.sol";
import {PoolSwapTest} from "v4-core/test/PoolSwapTest.sol";
import {MockERC20} from "solmate/test/utils/mocks/MockERC20.sol";

import {PoolManager} from "v4-core/PoolManager.sol";
import {IPoolManager} from "v4-core/interfaces/IPoolManager.sol";

import {Currency, CurrencyLibrary} from "v4-core/types/Currency.sol";

import {Hooks} from "v4-core/libraries/Hooks.sol";
import {TickMath} from "v4-core/libraries/TickMath.sol";

import {PointsHook} from "../src/PointsHook.sol";
import {HookMiner} from "./utils/HookMiner.sol";

contract TestPointsHook is Test, Deployers {
    using CurrencyLibrary for Currency;

    MockERC20 token;

    Currency ethCurrency = Currency.wrap(address(0));
    Currency tokenCurrency;

    PointsHook hook;

    function setUp() public {
        // Step 1 + 2
        // Deploy PoolManager and Router contracts
        deployFreshManagerAndRouters();

        // Deploy our TOKEN contract
        token = new MockERC20("Test Token", "TEST", 18);
        tokenCurrency = Currency.wrap(address(token));

        // Mint a bunch of TOKEN to ourselves and to address(1)
        token.mint(address(this), 1000 ether);
        token.mint(address(1), 1000 ether);

<<<<<<< HEAD
        // Deploy hook to an address that has the proper flags set
        uint160 flags = uint160(
            Hooks.AFTER_ADD_LIQUIDITY_FLAG | Hooks.AFTER_SWAP_FLAG
        );
        deployCodeTo(
            "PointsHook.sol",
            abi.encode(manager, "Points Token", "TEST_POINTS"),
            address(flags)
        );

        // Deploy our hook
        hook = PointsHook(address(flags));
=======
        address hookAddress = address(uint160(Hooks.AFTER_ADD_LIQUIDITY_FLAG | Hooks.AFTER_SWAP_FLAG));

        deployCodeTo("PointsHook.sol", abi.encode(manager, "Points Token", "TEST_POINTS"), hookAddress);
        hook = PointsHook(hookAddress);
>>>>>>> 6d57b830

        // Approve our TOKEN for spending on the swap router and modify liquidity router
        // These variables are coming from the `Deployers` contract
        token.approve(address(swapRouter), type(uint256).max);
        token.approve(address(modifyLiquidityRouter), type(uint256).max);

        // Initialize a pool
        (key, ) = initPool(
            ethCurrency, // Currency 0 = ETH
            tokenCurrency, // Currency 1 = TOKEN
            hook, // Hook Contract
            3000, // Swap Fees
            SQRT_PRICE_1_1, // Initial Sqrt(P) value = 1
            ZERO_BYTES // No additional `initData`
        );
    }

    /*
        currentTick = 0
        We are adding liquidity at tickLower = -60, tickUpper = 60

        New liquidity must not change the token price

        We saw an equation in "Ticks and Q64.96 Numbers" of how to calculate amounts of
        x and y when adding liquidity. Given the three variables - x, y, and L - we need to set value of one.

        We'll set liquidityDelta = 1 ether, i.e. ΔL = 1 ether
        since the `modifyLiquidity` function takes `liquidityDelta` as an argument instead of 
        specific values for `x` and `y`.

        Then, we can calculate Δx and Δy:
        Δx = Δ (L/SqrtPrice) = ( L * (SqrtPrice_tick - SqrtPrice_currentTick) ) / (SqrtPrice_tick * SqrtPrice_currentTick)
        Δy = Δ (L * SqrtPrice) = L * (SqrtPrice_currentTick - SqrtPrice_tick)

        So, we can calculate how much x and y we need to provide
        The python script below implements code to compute that for us
        Python code taken from https://uniswapv3book.com

        ```py
        import math

        q96 = 2**96

        def tick_to_price(t):
            return 1.0001**t

        def price_to_sqrtp(p):
            return int(math.sqrt(p) * q96)

        sqrtp_low = price_to_sqrtp(tick_to_price(-60))
        sqrtp_cur = price_to_sqrtp(tick_to_price(0))
        sqrtp_upp = price_to_sqrtp(tick_to_price(60))

        def calc_amount0(liq_delta, pa, pb):
            if pa > pb:
                pa, pb = pb, pa
            return int(liq_delta * q96 * (pb - pa) / pa / pb)

        def calc_amount1(liq_delta, pa, pb):
            if pa > pb:
                pa, pb = pb, pa
            return int(liq_delta * (pb - pa) / q96)

        one_ether = 10 ** 18
        liq = 1 * one_ether
        eth_amount = calc_amount0(liq, sqrtp_upp, sqrtp_cur)
        token_amount = calc_amount1(liq, sqrtp_low, sqrtp_cur)

        print(dict({
        'eth_amount': eth_amount,
        'eth_amount_readable': eth_amount / 10**18,
        'token_amount': token_amount,
        'token_amount_readable': token_amount / 10**18,
        }))
        ```

        {'eth_amount': 2995354955910434, 'eth_amount_readable': 0.002995354955910434, 'token_amount': 2995354955910412, 'token_amount_readable': 0.002995354955910412}

        Therefore, Δx = 0.002995354955910434 ETH and Δy = 0.002995354955910434 Tokens

        NOTE: Python and Solidity handle precision a bit differently, so these are rough amounts. Slight loss of precision is to be expected.

        */

    function test_addLiquidityAndSwap() public {
        // Set no referrer in the hook data
        bytes memory hookData = hook.getHookData(address(0), address(this));

        uint256 pointsBalanceOriginal = hook.balanceOf(address(this));

        // How we landed on 0.003 ether here is based on computing value of x and y given
        // total value of delta L (liquidity delta) = 1 ether
        // This is done by computing x and y from the equation shown in Ticks and Q64.96 Numbers lesson
        // View the full code for this lesson on GitHub which has additional comments
        // showing the exact computation and a Python script to do that calculation for you
        modifyLiquidityRouter.modifyLiquidity{value: 0.003 ether}(
            key,
            IPoolManager.ModifyLiquidityParams({
                tickLower: -60,
                tickUpper: 60,
<<<<<<< HEAD
                liquidityDelta: 1 ether,
                salt: bytes32(0)
=======
                liquidityDelta: 1 ether, 
                salt: 0
>>>>>>> 6d57b830
            }),
            hookData
        );
        uint256 pointsBalanceAfterAddLiquidity = hook.balanceOf(address(this));

        // The exact amount of ETH we're adding (x)
        // is roughly 0.299535... ETH
        // Our original POINTS balance was 0
        // so after adding liquidity we should have roughly 0.299535... POINTS tokens
        assertApproxEqAbs(
            pointsBalanceAfterAddLiquidity - pointsBalanceOriginal,
            2995354955910434,
            0.0001 ether // error margin for precision loss
        );

        // Now we swap
        // We will swap 0.001 ether for tokens
        // We should get 20% of 0.001 * 10**18 points
        // = 2 * 10**14
        swapRouter.swap{value: 0.001 ether}(
            key,
            IPoolManager.SwapParams({
                zeroForOne: true,
                amountSpecified: -0.001 ether, // Exact input for output swap
                sqrtPriceLimitX96: TickMath.MIN_SQRT_PRICE + 1
<<<<<<< HEAD
            }),
            PoolSwapTest.TestSettings({
                takeClaims: false,
                settleUsingBurn: false
=======
>>>>>>> 6d57b830
            }),
            PoolSwapTest.TestSettings({takeClaims: true, settleUsingBurn: false}),
            hookData
        );
        uint256 pointsBalanceAfterSwap = hook.balanceOf(address(this));
        assertEq(
            pointsBalanceAfterSwap - pointsBalanceAfterAddLiquidity,
            2 * 10 ** 14
        );
    }

    function test_addLiquidityAndSwapWithReferral() public {
        bytes memory hookData = hook.getHookData(address(1), address(this));

        uint256 pointsBalanceOriginal = hook.balanceOf(address(this));
        uint256 referrerPointsBalanceOriginal = hook.balanceOf(address(1));

        modifyLiquidityRouter.modifyLiquidity{value: 0.003 ether}(
            key,
            IPoolManager.ModifyLiquidityParams({
                tickLower: -60,
                tickUpper: 60,
                liquidityDelta: 1 ether,
<<<<<<< HEAD
                salt: bytes32(0)
=======
                salt: 0
>>>>>>> 6d57b830
            }),
            hookData
        );

        uint256 pointsBalanceAfterAddLiquidity = hook.balanceOf(address(this));
        uint256 referrerPointsBalanceAfterAddLiquidity = hook.balanceOf(
            address(1)
        );

        assertApproxEqAbs(
            pointsBalanceAfterAddLiquidity - pointsBalanceOriginal,
            2995354955910434,
            0.00001 ether
        );
        assertApproxEqAbs(
            referrerPointsBalanceAfterAddLiquidity -
                referrerPointsBalanceOriginal -
                hook.POINTS_FOR_REFERRAL(),
            299535495591043,
            0.000001 ether
        );

        // Now we swap
        // We will swap 0.001 ether for tokens
        // We should get 20% of 0.001 * 10**18 points
        // = 2 * 10**14
        // Referrer should get 10% of that - so 2 * 10**13
        swapRouter.swap{value: 0.001 ether}(
            key,
            IPoolManager.SwapParams({
                zeroForOne: true,
                amountSpecified: -0.001 ether,
                sqrtPriceLimitX96: TickMath.MIN_SQRT_PRICE + 1
<<<<<<< HEAD
            }),
            PoolSwapTest.TestSettings({
                takeClaims: false,
                settleUsingBurn: false
=======
>>>>>>> 6d57b830
            }),
            PoolSwapTest.TestSettings({takeClaims: true, settleUsingBurn: false}),
            hookData
        );
        uint256 pointsBalanceAfterSwap = hook.balanceOf(address(this));
        uint256 referrerPointsBalanceAfterSwap = hook.balanceOf(address(1));

        assertEq(
            pointsBalanceAfterSwap - pointsBalanceAfterAddLiquidity,
            2 * 10 ** 14
        );
        assertEq(
            referrerPointsBalanceAfterSwap -
                referrerPointsBalanceAfterAddLiquidity,
            2 * 10 ** 13
        );
    }
}<|MERGE_RESOLUTION|>--- conflicted
+++ resolved
@@ -41,7 +41,6 @@
         token.mint(address(this), 1000 ether);
         token.mint(address(1), 1000 ether);
 
-<<<<<<< HEAD
         // Deploy hook to an address that has the proper flags set
         uint160 flags = uint160(
             Hooks.AFTER_ADD_LIQUIDITY_FLAG | Hooks.AFTER_SWAP_FLAG
@@ -54,12 +53,6 @@
 
         // Deploy our hook
         hook = PointsHook(address(flags));
-=======
-        address hookAddress = address(uint160(Hooks.AFTER_ADD_LIQUIDITY_FLAG | Hooks.AFTER_SWAP_FLAG));
-
-        deployCodeTo("PointsHook.sol", abi.encode(manager, "Points Token", "TEST_POINTS"), hookAddress);
-        hook = PointsHook(hookAddress);
->>>>>>> 6d57b830
 
         // Approve our TOKEN for spending on the swap router and modify liquidity router
         // These variables are coming from the `Deployers` contract
@@ -160,13 +153,8 @@
             IPoolManager.ModifyLiquidityParams({
                 tickLower: -60,
                 tickUpper: 60,
-<<<<<<< HEAD
                 liquidityDelta: 1 ether,
                 salt: bytes32(0)
-=======
-                liquidityDelta: 1 ether, 
-                salt: 0
->>>>>>> 6d57b830
             }),
             hookData
         );
@@ -192,15 +180,15 @@
                 zeroForOne: true,
                 amountSpecified: -0.001 ether, // Exact input for output swap
                 sqrtPriceLimitX96: TickMath.MIN_SQRT_PRICE + 1
-<<<<<<< HEAD
             }),
             PoolSwapTest.TestSettings({
                 takeClaims: false,
                 settleUsingBurn: false
-=======
->>>>>>> 6d57b830
-            }),
-            PoolSwapTest.TestSettings({takeClaims: true, settleUsingBurn: false}),
+            }),
+            PoolSwapTest.TestSettings({
+                takeClaims: true,
+                settleUsingBurn: false
+            }),
             hookData
         );
         uint256 pointsBalanceAfterSwap = hook.balanceOf(address(this));
@@ -222,11 +210,7 @@
                 tickLower: -60,
                 tickUpper: 60,
                 liquidityDelta: 1 ether,
-<<<<<<< HEAD
                 salt: bytes32(0)
-=======
-                salt: 0
->>>>>>> 6d57b830
             }),
             hookData
         );
@@ -260,15 +244,15 @@
                 zeroForOne: true,
                 amountSpecified: -0.001 ether,
                 sqrtPriceLimitX96: TickMath.MIN_SQRT_PRICE + 1
-<<<<<<< HEAD
             }),
             PoolSwapTest.TestSettings({
                 takeClaims: false,
                 settleUsingBurn: false
-=======
->>>>>>> 6d57b830
-            }),
-            PoolSwapTest.TestSettings({takeClaims: true, settleUsingBurn: false}),
+            }),
+            PoolSwapTest.TestSettings({
+                takeClaims: true,
+                settleUsingBurn: false
+            }),
             hookData
         );
         uint256 pointsBalanceAfterSwap = hook.balanceOf(address(this));
